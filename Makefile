.PHONY: clean clean-test clean-pyc clean-build docs help
.DEFAULT_GOAL := help

define BROWSER_PYSCRIPT
import os, webbrowser, sys, mkdocs

from urllib.request import pathname2url

webbrowser.open("file://" + pathname2url(os.path.abspath(sys.argv[1])))
endef
export BROWSER_PYSCRIPT

define PRINT_HELP_PYSCRIPT
import re, sys

for line in sys.stdin:
	match = re.match(r'^([a-zA-Z_-]+):.*?## (.*)$$', line)
	if match:
		target, help = match.groups()
		print("%-20s %s" % (target, help))
endef
export PRINT_HELP_PYSCRIPT

BROWSER := python -c "$$BROWSER_PYSCRIPT"

help:
	@python -c "$$PRINT_HELP_PYSCRIPT" < $(MAKEFILE_LIST)

clean: clean-build clean-pyc clean-test ## remove all build, test, coverage and Python artifacts

clean-build: ## remove build artifacts
	rm -fr build/
	rm -fr dist/
	rm -fr .eggs/
	find . -name '*.egg-info' -exec rm -fr {} +
	find . -name '*.egg' -exec rm -fr {} +

clean-pyc: ## remove Python file artifacts
	find . -name '*.pyc' -exec rm -f {} +
	find . -name '*.pyo' -exec rm -f {} +
	find . -name '*~' -exec rm -f {} +
	find . -name '__pycache__' -exec rm -fr {} +

clean-test: ## remove test and coverage artifacts	
	rm -fr htmlcov

lint: ## check style with flake8
	flake8 gpopt tests

coverage: ## check code coverage quickly with the default Python
	coverage run --source gpopt setup.py test
	coverage report -m
	coverage html
	$(BROWSER) htmlcov/index.html

docs: install ## generate docs		
	pip install black pdoc 
	black GPopt/* --line-length=80	
	pdoc -t docs GPopt/* --output-dir gpopt-docs
	find . -name '__pycache__' -exec rm -fr {} +

servedocs: install ## compile the docs watching for change	 	
	pip install black pdoc 
	black GPopt/* --line-length=80
	pdoc -t docs GPopt/* 
	find . -name '__pycache__' -exec rm -fr {} +

release: dist ## package and upload a release
	pip install twine --ignore-installed
	python3 -m twine upload --repository pypi dist/* --verbose

dist: clean ## builds source and wheel package
	python3 setup.py sdist
	python3 setup.py bdist_wheel	
	ls -l dist

install: clean ## install the package to the active Python's site-packages
<<<<<<< HEAD
	#python3 -m pip install .
=======
>>>>>>> 7209049a
	uv pip install -e .

build-site: docs ## export mkdocs website to a folder	
	cp -rf gpopt-docs/* ../../Pro_Website/Techtonique.github.io/GPopt
	cd ..

run-examples: install ## run all examples with one command
	find examples -maxdepth 2 -name "*.py" -exec  python3 {} \;

run-tests: ## run all the tests with one command
	pip install nose2 coverage	
	nose2 -v --with-coverage
	coverage report -m
	coverage html
	$(BROWSER) htmlcov/index.html<|MERGE_RESOLUTION|>--- conflicted
+++ resolved
@@ -75,10 +75,6 @@
 	ls -l dist
 
 install: clean ## install the package to the active Python's site-packages
-<<<<<<< HEAD
-	#python3 -m pip install .
-=======
->>>>>>> 7209049a
 	uv pip install -e .
 
 build-site: docs ## export mkdocs website to a folder	
